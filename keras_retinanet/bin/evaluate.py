--- conflicted
+++ resolved
@@ -2,13 +2,10 @@
 
 """
 Copyright 2017-2018 Fizyr (https://fizyr.com)
-
 Licensed under the Apache License, Version 2.0 (the "License");
 you may not use this file except in compliance with the License.
 You may obtain a copy of the License at
-
     http://www.apache.org/licenses/LICENSE-2.0
-
 Unless required by applicable law or agreed to in writing, software
 distributed under the License is distributed on an "AS IS" BASIS,
 WITHOUT WARRANTIES OR CONDITIONS OF ANY KIND, either express or implied.
@@ -132,7 +129,6 @@
     # print(model.summary())
 
     # start evaluation
-<<<<<<< HEAD
     average_precisions = evaluate(
         generator,
         model,
@@ -148,29 +144,10 @@
     for label, (average_precision, num_annoations) in average_precisions.items():
         print('{:.0f} instances of class'.format(num_annotations),
               generator.label_to_name(label), 'with average precision: {:.4f}'.format(average_precision))
-		if(average_precision[1] > 0):
-			present_classes += 1
-			precision       += average_precision
+        if(average_precision[1] > 0):
+            present_classes += 1
+            precision       += average_precision
     print('mAP: {:.4f}'.format(precision / present_classes))
-=======
-    if args.dataset_type == 'coco':
-        from ..utils.coco_eval import evaluate_coco
-        evaluate_coco(generator, model, args.score_threshold)
-    else:
-        average_precisions = evaluate(
-            generator,
-            model,
-            iou_threshold=args.iou_threshold,
-            score_threshold=args.score_threshold,
-            max_detections=args.max_detections,
-            save_path=args.save_path
-        )
-
-        # print evaluation
-        for label, average_precision in average_precisions.items():
-            print(generator.label_to_name(label), '{:.4f}'.format(average_precision))
-        print('mAP: {:.4f}'.format(sum(average_precisions.values()) / len(average_precisions)))
->>>>>>> 33bf1c5a
 
 
 if __name__ == '__main__':
